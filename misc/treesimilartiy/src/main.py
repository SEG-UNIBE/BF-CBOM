--- conflicted
+++ resolved
@@ -41,18 +41,13 @@
     ]
 
 
-<<<<<<< HEAD
-def _match_components(documents: list[list[str]]) -> list[list[str]]:
+def _match_components(documents: list[list[str]]) ->  list[dict]:
     logger.info("Starting n-way component matching for %d documents...", len(documents))
     # The C++ function expects a list of documents, where each document is a list of component JSON strings.
     # It returns a list of chains, where each chain is a list of component IDs.
     # A component ID is a pair [document_index, component_index_in_document].
     logger.info("Documents:\n%s", documents)
     matches = json_matching.n_way_match_pivot(documents, cost_thresh=10000.0)
-=======
-def _match_components(json_payloads: list[list[str]]) -> list[dict]:
-    matches = json_matching.n_way_match_pivot(json_payloads, cost_thresh=10000.0)
->>>>>>> 9bfcb6e1
 
     serialized = [_serialize_match(match) for match in matches]
     logger.info("Found %d component match(es)", len(serialized))
